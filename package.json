{
  "name": "oxygen-cli",
  "version": "0.50.1",
  "description": "Automation framework for Web & Mobile applications",
  "main": "./lib/oxygen.js",
  "bin": {
    "oxygen": "./lib/cli.js"
  },
  "preferGlobal": "true",
  "repository": {
    "type": "git",
    "url": "git://github.com/oxygenhq/oxygen.git"
  },
  "keywords": [
    "selenium",
    "appium",
    "webdriver",
    "testing",
    "automation",
    "qa"
  ],
  "author": {
    "name": "CloudBeat Limited",
    "email": "info@oxygenhq.org",
    "url": "http://oxygenhq.org"
  },
  "license": "GPL-3.0",
  "bugs": {
    "url": "https://github.com/oxygenhq/oxygen/issues"
  },
  "devDependencies": {
<<<<<<< HEAD
    "@babel/core": "^7.5.5",
    "@babel/node": "^7.5.5",
    "@babel/plugin-transform-modules-commonjs": "^7.5.0",
    "@babel/preset-env": "^7.5.5",
    "@babel/register": "^7.5.5",
    "doctrine": "2.1.0",
    "grunt": "1.0.4",
    "grunt-eslint": "20.2.0"
  },
  "dependencies": {
    "@applitools/eyes-webdriverio": "^5.7.2",
    "@babel/cli": "^7.2.3",
    "@babel/plugin-proposal-export-default-from": "^7.5.2",
    "@wdio/sync": "^5.12.0",
    "async": "2.6.3",
    "chai": "^4.2.0",
    "chrome-har": "0.11.0",
    "config": "3.1.0",
    "csv-parse": "4.4.3",
    "cucumber": "^5.1.0",
    "deasync": "0.1.14",
    "easyxml": "2.0.1",
    "fibers": "4.0.1",
    "glob": "^7.1.4",
    "glob-to-regexp": "0.4.1",
    "globule": "1.2.1",
    "imap-simple": "4.3.0",
    "is-glob": "^4.0.1",
    "junit-report-builder": "1.3.2",
    "lodash": "4.17.14",
=======
    "doctrine": "3.0.0",
    "eslint": "6.5.1"
  },
  "dependencies": {
    "@wdio/config": "5.12.1",
    "@wdio/logger": "5.12.1",
    "@wdio/repl": "5.12.1",
    "@wdio/sync": "5.12.3",
    "@wdio/utils": "5.12.1",
    "async": "2.6.3",
    "chai": "4.2.0",
    "chrome-har": "0.11.2",
    "config": "3.2.2",
    "csv-parse": "4.4.7",
    "deasync": "0.1.15",
    "easyxml": "2.0.1",
    "fibers": "4.0.1",
    "glob-to-regexp": "0.4.1",
    "globule": "1.2.1",
    "imap-simple": "4.3.0",
    "junit-report-builder": "1.3.3",
    "lodash": "4.17.15",
>>>>>>> 9171317e
    "minimist": "1.2.0",
    "mockery": "^2.1.0",
    "moment": "2.24.0",
    "ox-chrome-remote-interface": "0.27.2",
    "oxygen-logger": "0.3.0",
    "pdfreader": "1.0.4",
    "request": "2.88.0",
    "serialport": "7.1.5",
    "soap": "0.29.0",
    "strip-comments": "1.0.2",
<<<<<<< HEAD
    "twilio": "3.33.2",
    "webdriverio": "^5.11.14",
=======
    "twilio": "3.35.0",
    "webdriver": "5.12.1",
    "webdriverio": "5.12.5",
>>>>>>> 9171317e
    "when": "3.7.8",
    "xlsx": "0.15.1"
  },
  "optionalDependencies": {
    "odbc": "1.4.6"
  },
  "scripts": {
<<<<<<< HEAD
    "prepublishOnly": "grunt eslint && grunt dos2unix",
    "postpublish": "grunt unix2dos",
    "dev": "DEBUG=false babel-node --presets @babel/preset-env ./lib/cli.1.js",
    "debug": "DEBUG=false babel-node --inspect-brk --presets @babel/preset-env ./lib/cli.1.js",
    "dev1": "cross-env NODE_ENV=development BABEL_DISABLE_CACHE=1 node --trace-warnings -r babel-register --presets @babel/env ./lib/cli.1.js"
=======
    "prepublishOnly": "npm run eslint && node tools/dos2unix lib/cli.js",
    "postpublish": "node tools/unix2dos lib/cli.js",
    "eslint": "eslint \"Gruntfile.js\" \"lib/**/*.js\" \"errors/**/*.js\" \"model/**/*.js\" \"ox_modules/**/*.js\" \"tools/**/*.js\"",
    "apidoc": "node tools/apidoc"
>>>>>>> 9171317e
  }
}<|MERGE_RESOLUTION|>--- conflicted
+++ resolved
@@ -29,28 +29,30 @@
     "url": "https://github.com/oxygenhq/oxygen/issues"
   },
   "devDependencies": {
-<<<<<<< HEAD
-    "@babel/core": "^7.5.5",
-    "@babel/node": "^7.5.5",
-    "@babel/plugin-transform-modules-commonjs": "^7.5.0",
-    "@babel/preset-env": "^7.5.5",
-    "@babel/register": "^7.5.5",
-    "doctrine": "2.1.0",
-    "grunt": "1.0.4",
-    "grunt-eslint": "20.2.0"
+    "@babel/core": "7.5.5",
+    "@babel/node": "7.5.5",
+    "@babel/plugin-transform-modules-commonjs": "7.5.0",
+    "@babel/preset-env": "7.5.5",
+    "@babel/register": "7.5.5",
+    "cross-env": "6.0.3",
+    "doctrine": "3.0.0",
+    "eslint": "6.5.1"
   },
   "dependencies": {
-    "@applitools/eyes-webdriverio": "^5.7.2",
-    "@babel/cli": "^7.2.3",
-    "@babel/plugin-proposal-export-default-from": "^7.5.2",
-    "@wdio/sync": "^5.12.0",
+    "@applitools/eyes-webdriverio": "5.7.2",
+    "@babel/cli": "7.2.3",
+    "@babel/plugin-proposal-export-default-from": "7.5.2",
+    "@wdio/config": "5.12.1",
+    "@wdio/logger": "5.12.1",
+    "@wdio/repl": "5.12.1",
+    "@wdio/sync": "5.12.3",
+    "@wdio/utils": "5.12.1",
     "async": "2.6.3",
     "chai": "^4.2.0",
-    "chrome-har": "0.11.0",
-    "config": "3.1.0",
-    "csv-parse": "4.4.3",
+    "chrome-har": "0.11.2",
+    "config": "3.2.2",
+    "csv-parse": "4.4.7",
     "cucumber": "^5.1.0",
-    "deasync": "0.1.14",
     "easyxml": "2.0.1",
     "fibers": "4.0.1",
     "glob": "^7.1.4",
@@ -58,32 +60,8 @@
     "globule": "1.2.1",
     "imap-simple": "4.3.0",
     "is-glob": "^4.0.1",
-    "junit-report-builder": "1.3.2",
-    "lodash": "4.17.14",
-=======
-    "doctrine": "3.0.0",
-    "eslint": "6.5.1"
-  },
-  "dependencies": {
-    "@wdio/config": "5.12.1",
-    "@wdio/logger": "5.12.1",
-    "@wdio/repl": "5.12.1",
-    "@wdio/sync": "5.12.3",
-    "@wdio/utils": "5.12.1",
-    "async": "2.6.3",
-    "chai": "4.2.0",
-    "chrome-har": "0.11.2",
-    "config": "3.2.2",
-    "csv-parse": "4.4.7",
-    "deasync": "0.1.15",
-    "easyxml": "2.0.1",
-    "fibers": "4.0.1",
-    "glob-to-regexp": "0.4.1",
-    "globule": "1.2.1",
-    "imap-simple": "4.3.0",
     "junit-report-builder": "1.3.3",
     "lodash": "4.17.15",
->>>>>>> 9171317e
     "minimist": "1.2.0",
     "mockery": "^2.1.0",
     "moment": "2.24.0",
@@ -94,14 +72,9 @@
     "serialport": "7.1.5",
     "soap": "0.29.0",
     "strip-comments": "1.0.2",
-<<<<<<< HEAD
-    "twilio": "3.33.2",
-    "webdriverio": "^5.11.14",
-=======
     "twilio": "3.35.0",
     "webdriver": "5.12.1",
     "webdriverio": "5.12.5",
->>>>>>> 9171317e
     "when": "3.7.8",
     "xlsx": "0.15.1"
   },
@@ -109,17 +82,10 @@
     "odbc": "1.4.6"
   },
   "scripts": {
-<<<<<<< HEAD
-    "prepublishOnly": "grunt eslint && grunt dos2unix",
-    "postpublish": "grunt unix2dos",
-    "dev": "DEBUG=false babel-node --presets @babel/preset-env ./lib/cli.1.js",
-    "debug": "DEBUG=false babel-node --inspect-brk --presets @babel/preset-env ./lib/cli.1.js",
-    "dev1": "cross-env NODE_ENV=development BABEL_DISABLE_CACHE=1 node --trace-warnings -r babel-register --presets @babel/env ./lib/cli.1.js"
-=======
     "prepublishOnly": "npm run eslint && node tools/dos2unix lib/cli.js",
     "postpublish": "node tools/unix2dos lib/cli.js",
     "eslint": "eslint \"Gruntfile.js\" \"lib/**/*.js\" \"errors/**/*.js\" \"model/**/*.js\" \"ox_modules/**/*.js\" \"tools/**/*.js\"",
-    "apidoc": "node tools/apidoc"
->>>>>>> 9171317e
+    "apidoc": "node tools/apidoc",
+    "dev1": "cross-env NODE_ENV=development BABEL_DISABLE_CACHE=1 node --trace-warnings -r babel-register --presets @babel/env ./lib/cli.1.js"
   }
 }