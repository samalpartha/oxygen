--- conflicted
+++ resolved
@@ -19,17 +19,5 @@
  */
 module.exports = function(locator, timeout) {
     this.helpers.assertArgumentTimeout(timeout, 'timeout');
-<<<<<<< HEAD
-    try {
-        const elm = this.driver.$(wdloc);
-        elm.waitForExist(!timeout ? this.waitForTimeout : timeout);
-    } catch (e) {
-        if (e.type === 'WaitUntilTimeoutError') {
-            throw new this.OxError(this.errHelper.errorCode.ELEMENT_NOT_FOUND);
-        }
-        throw e;
-    }
-=======
     this.helpers.getElement(locator, false, timeout);
->>>>>>> 9171317e
 };