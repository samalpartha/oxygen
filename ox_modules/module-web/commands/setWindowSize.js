/*
 * Copyright (C) 2015-present CloudBeat Limited
 *
 * This program is free software: you can redistribute it and/or modify
 * it under the terms of the GNU General Public License as published by
 * the Free Software Foundation, either version 3 of the License, or
 * (at your option) any later version.
 */
 
/**
 * @summary Sets the size of the outer browser window.
 * @function setWindowSize
 * @param {Number} width - Width in pixels.
 * @param {Number} height - Height in pixels.
 * @example <caption>[javascript] Usage example</caption>
 * web.init();//Opens browser session.
 * web.open("www.yourwebsite.com");// Opens a website.
 * web.setWindowSize(100,40);//Sets the window size (width and height) in pixels.
 */
module.exports = function(width, height) {
    this.helpers.assertArgumentNumberNonNegative(width);
    this.helpers.assertArgumentNumberNonNegative(height);
<<<<<<< HEAD
    this.driver.setWindowSize({
        width: width,
        height: height
    }, false);
=======
    this.driver.setWindowSize(width, height);
>>>>>>> 9171317e
};<|MERGE_RESOLUTION|>--- conflicted
+++ resolved
@@ -20,12 +20,5 @@
 module.exports = function(width, height) {
     this.helpers.assertArgumentNumberNonNegative(width);
     this.helpers.assertArgumentNumberNonNegative(height);
-<<<<<<< HEAD
-    this.driver.setWindowSize({
-        width: width,
-        height: height
-    }, false);
-=======
     this.driver.setWindowSize(width, height);
->>>>>>> 9171317e
 };