/*
 * Copyright (C) 2015-present CloudBeat Limited
 *
 * This program is free software: you can redistribute it and/or modify
 * it under the terms of the GNU General Public License as published by
 * the Free Software Foundation, either version 3 of the License, or
 * (at your option) any later version.
 */
 
/**
 * @summary Waits for element to become visible.
 * @function waitForVisible
 * @param {String|Element} locator - An element locator.
 * @param {Number=} timeout - Timeout in milliseconds. Default is 60 seconds.
 * @example <caption>[javascript] Usage example</caption>
 * web.init();//Opens browser session.
 * web.open("www.yourwebsite.com");// Opens a website.
 * web.waitForVisible("id=Title", 45*1000);//Waits for an element to  be visible.
 */
module.exports = function(locator, timeout) {
<<<<<<< HEAD
    let wdloc = this.helpers.getWdioLocator(locator);
    let elm = null;
    this.helpers.assertArgumentTimeout(timeout, 'timeout');
    try {
        elm = this.driver.$(wdloc);
        elm.waitForDisplayed((!timeout ? this.waitForTimeout : timeout));
    } catch (e) {
        if (e.type === 'WaitUntilTimeoutError') {
            // check if the element exists and if doesn't then thow ELEMENT_NOT_FOUND instead
            // since ELEMENT_NOT_VISIBLE is slightly confusing if element doesn't actually exist 
            if (elm && elm.isExisting()) {
                throw new this.OxError(this.errHelper.errorCode.ELEMENT_NOT_VISIBLE);
                
            } else {
                throw new this.OxError(this.errHelper.errorCode.ELEMENT_NOT_FOUND);
            }
        }
        throw e;
    }
=======
    this.helpers.assertArgumentTimeout(timeout, 'timeout');
    this.helpers.getElement(locator, true, timeout);
>>>>>>> 9171317e
};<|MERGE_RESOLUTION|>--- conflicted
+++ resolved
@@ -18,28 +18,6 @@
  * web.waitForVisible("id=Title", 45*1000);//Waits for an element to  be visible.
  */
 module.exports = function(locator, timeout) {
-<<<<<<< HEAD
-    let wdloc = this.helpers.getWdioLocator(locator);
-    let elm = null;
-    this.helpers.assertArgumentTimeout(timeout, 'timeout');
-    try {
-        elm = this.driver.$(wdloc);
-        elm.waitForDisplayed((!timeout ? this.waitForTimeout : timeout));
-    } catch (e) {
-        if (e.type === 'WaitUntilTimeoutError') {
-            // check if the element exists and if doesn't then thow ELEMENT_NOT_FOUND instead
-            // since ELEMENT_NOT_VISIBLE is slightly confusing if element doesn't actually exist 
-            if (elm && elm.isExisting()) {
-                throw new this.OxError(this.errHelper.errorCode.ELEMENT_NOT_VISIBLE);
-                
-            } else {
-                throw new this.OxError(this.errHelper.errorCode.ELEMENT_NOT_FOUND);
-            }
-        }
-        throw e;
-    }
-=======
     this.helpers.assertArgumentTimeout(timeout, 'timeout');
     this.helpers.getElement(locator, true, timeout);
->>>>>>> 9171317e
 };