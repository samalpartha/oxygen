/*
 * Copyright (C) 2015-present CloudBeat Limited
 *
 * This program is free software: you can redistribute it and/or modify
 * it under the terms of the GNU General Public License as published by
 * the Free Software Foundation, either version 3 of the License, or
 * (at your option) any later version.
 */

/*
 * Oxygen HTML Reporter
 */
<<<<<<< HEAD
import path from 'path';
import fs from 'fs';
let htmlStart;
if (process.platform === 'win32'){
    htmlStart = fs.readFileSync('./lib/reporters/html/index.html', 'utf8');
} else {
    htmlStart = fs.readFileSync(path.join(__dirname)+'/html/index.html', 'utf8');
}

import prettifyHtml from 'prettify-html'
import moment from 'moment'
import FileReporterBase from '../reporter-file-base'
import util from 'util';
=======
var path = require('path');
var fs = require('fs');
var htmlStart = fs.readFileSync(path.join(__dirname, 'html', 'index.html'), 'utf8');
var moment = require('moment');
var ReporterFileBase = require('../reporter-file-base');
var util = require('util');
util.inherits(HtmlReporter, ReporterFileBase);
>>>>>>> 6cf876c5

export default class HtmlReporter extends FileReporterBase {
    constructor(options) {
        super(options)
    }

    generate(results) {
        var resultFilePath = this.createFolderStructureAndFilePath('.xml');
        var resultFolderPath = path.dirname(resultFilePath);
    
        this.replaceScreenshotsWithFiles(resultFolderPath);
    
        var data = results[0];
    
        var close = `
            </div>
            </body>
        </html>
        `;
    
        var row1;
    
        try {
    
            var Status = '';
            var StartDate = '';
            var StartTime = '';
            var EndTime = '';
            var Duration = '';
            var PassedTests = 0;
            var FailedTests = 0;
            var Iterations = 0;
    
            var PassedTestsCases = 0;
            var FailedTestsCases = 0;
    
            var PassedSteps = 0;
            var FailedSteps = 0;
            var WarningSteps = 0;
            var Name = '';
            var DeviceOrBrowserName = '';
            var PlatformName = '';
    
            if(
                data && 
                data.summary && 
                data.summary._status &&
                data.summary._status.toUpperCase
            ) {
                Status = data.summary._status.toUpperCase() === 'FAILED' ? 'FAILED' : 'PASSED';
            }
    
            if(
                data && 
                data.summary && 
                data.summary._name
            ) {
                Name = data.summary._name;
            }
            
    
            if(
                data && 
                data.summary && 
                data.summary._startTime
            ) {
                StartDate = moment(data.summary._startTime).format('MMM DD');
                StartTime = moment(data.summary._startTime).format('HH:mm');
            }
    
            if(
                data && 
                data.summary && 
                data.summary._endTime
            ) {
                EndTime = moment(data.summary._endTime).format('HH:mm');
            }
    
            if(
                data && 
                data.summary && 
                data.summary._duration
            ) {
                Duration = (data.summary._duration/1000).toFixed(1);
            }
    
            
            if(
                data && 
                data.iterations && 
                data.iterations.map
            ){
                data.iterations.map(function(item) {
                    Iterations++;
                    
                    if(item._status === 'passed'){
                        PassedTests++;
                    }
    
                    if(item._status === 'failed'){
                        FailedTests++;
                    }
    
                    if(
                        item && 
                        item.testcases && 
                        item.testcases.map
                    ) {
                        item.testcases.map(function(testcase) {
    
                            if(
                                testcase &&
                                testcase._status
                            ){
                                if(testcase._status === 'passed'){
                                    PassedTestsCases++;
                                }
    
                                if(testcase._status === 'failed'){
                                    FailedTestsCases++;
                                }
                            }
    
                            if(
                                testcase &&
                                testcase.iterations &&
                                testcase.iterations.map
                            ) {
                                testcase.iterations.map(function(iteration) {
    
                                    if(
                                        iteration &&
                                        iteration.steps &&
                                        iteration.steps.map
                                    ) {
                                        iteration.steps.map(function(step) {
                                            if(step && step._status){
                                                if(step._status === 'passed'){
                                                    PassedSteps++;
                                                } else if (step._status === 'failed'){
                                                    FailedSteps++;
                                                } else if (step._status === 'warning'){
                                                    WarningSteps++;
                                                }
                                            }
                                        });
                                    }
                                });
                            }
                            
                        });
                    }
                });
            }
    
            if(
                data && 
                data.options
            ) {
                if(data.options.browserName){
                    DeviceOrBrowserName = data.options.browserName;
                } else if(data.options.deviceName){
                    DeviceOrBrowserName = data.options.deviceName;
                }
    
                if(data.options.platformName){
                    PlatformName = data.options.platformName;
    
                    if(data.options.platformVersion){
                        PlatformName +='&#160;'+data.options.platformVersion;
                    }
                }
            }
    
            
            if(
                data && 
                data.capabilities
            ) {
                if(data.capabilities.browserName){
                    DeviceOrBrowserName = data.capabilities.browserName;
                } else if(data.capabilities.deviceName){
                    DeviceOrBrowserName = data.capabilities.deviceName;
                }
                
                if(data.capabilities.platformName){
                    PlatformName = data.capabilities.platformName;
    
                    if(data.capabilities.platformVersion){
                        PlatformName +='&#160;'+data.capabilities.platformVersion;
                    }
                }
            }        
    
            var CasesPassedRatio = parseInt(PassedTestsCases/(PassedTestsCases+FailedTestsCases).toFixed(1)*100)+'%';
            var CasesFailedRatio = parseInt(FailedTestsCases/(PassedTestsCases+FailedTestsCases).toFixed(1)*100)+'%';
    
            row1 = `
    <div class="row">
        <div class="col-md-12 summary">
            <h1 class="page-header">Tests Summary</h1>
            <div class="col-md-3 col-sm-3 col-xs-6 counter">
                <span>Status</span>
                <div class="value">
                    ${ Status }
                </div>
            </div>
            <div class="col-md-3 col-sm-3 col-xs-6 counter">
                <span>Start Date</span>
                <div class="value">${ StartDate }</div>
            </div>
            <div class="col-md-3 col-sm-3 col-xs-6 counter">
                <span>Start / End Time</span>
                <div class="value">
                    ${ StartTime }
                    -
                    ${ EndTime }
                </div>
            </div>
            <div class="col-md-3 col-sm-3 col-xs-6 counter">
                <span>Total Duration</span>
                <div class="value">
                
                ${ Duration } sec
                </div>
            </div>
            <div class="col-md-3 col-sm-3 col-xs-6 counter">
                <span>Total Tests</span>
                <div class="value">
                    ${PassedTests+FailedTests}
                </div>
            </div>
            <div class="col-md-3 col-sm-3 col-xs-6 counter">
                <span>Passed Tests</span>
                <div class="value passed">
                    ${PassedTests}
                </div>
            </div>
            <div class="col-md-3 col-sm-3 col-xs-6 counter">
                <span>Failed Tests</span>
                <div class="value failed">
                    ${FailedTests}
                </div>
            </div>
            <div class="col-md-3 col-sm-3 col-xs-6 counter">
                <span>Iterations</span>
                <div class="value">
                    ${Iterations}
                </div>
            </div>
            <div class="col-md-3 col-sm-3 col-xs-6 counter">
                <span>Total Steps</span>
                <div class="value">
                    ${PassedSteps+FailedSteps+WarningSteps}
                </div>
            </div>
            <div class="col-md-3 col-sm-3 col-xs-6 counter">
                <span>Passed Steps</span>
                <div class="value passed">
                    ${PassedSteps}
                </div>
            </div>
            <div class="col-md-3 col-sm-3 col-xs-6 counter">
                <span>Failed Steps</span>
                <div class="value failed">
                    ${FailedSteps}
                </div>
            </div>
            <div class="col-md-3 col-sm-3 col-xs-6 counter">
                <span>Warning Steps</span>
                <div class="value warning">
                    ${WarningSteps}
                </div>
            </div>
        </div>
    </div>
        `;
        
        
            var row2 = `
    <div class="row">
        <div class="col-md-12 summary">
            <h1 class="page-header">Tests / Devices / Browsers</h1>
            <table class="table table-bordered">
                <thead>
                    <tr>
                        <th>Test Name</th>
                        <th>Device / Browser</th>
                        <th>Platform</th>
                        <th>Pass/Failed Cases</th>
                        <th>Status</th>
                    </tr>
                </thead>
                <tbody>
                    <tr>
                        <td>${Name}</td>
                        <td>
                            ${DeviceOrBrowserName}
                        </td>
                        <td>
                            ${PlatformName}
                        </td>
                        <td>
                            <div class="progress">
                              <div class="progress-bar progress-bar-success" style="width: ${CasesPassedRatio}">
                                <span>${CasesPassedRatio} (${PassedTestsCases})</span>
                              </div>
                              <div class="progress-bar progress-bar-danger" style="width: ${CasesFailedRatio}">
                                <span>${CasesFailedRatio} (${FailedTestsCases})</span>
                              </div>
                            </div>
                        </td>
                        <td>
                            <span class="label ${Status === 'FAILED' ? 'label-danger' : 'label-success' } label-sm">
                                ${Status}
                            </span>
                        </td>
                    </tr>
                </tbody>
            </table>
        </div>
    </div>
        `;
    
            var row3 = `
    <div class="row">
        <div class="col-md-12 summary">
            <h1 class="page-header">Detailed Results</h1>
            <h2>
                ${Name} / ${DeviceOrBrowserName}
                <span class="label ${Status === 'FAILED' ? 'label-danger' : 'label-success' } label-sm">
                    ${Status}
                </span>
            </h2>
        </div>
    </div>
        `;
        } catch(e) {
            console.log('e', e);
        }
    
        var htmlPath = resultFilePath.replace(new RegExp('.xml', 'g'), '.htm');
        fs.writeFileSync(htmlPath, prettifyHtml(htmlStart+row1+row2+row3+iterationsTemplate(data)+close));
    
        return htmlPath;
    }
}

function getDuration(durationsArray){
    if(Array.isArray(durationsArray)){
        try{    
            const totalDuration = parseFloat(durationsArray.reduce((accumulator, currentValue) => parseFloat(accumulator) + parseFloat(currentValue)));
   
            return totalDuration.toFixed(2);
        } catch(e){
            console.warn('e', e);
        }
    }

    return 0;
}

function getStatus(statusesArray){
    if(Array.isArray(statusesArray)){
        var result = 'PASSED';

        statusesArray.map(status => {
            if(status === 'FAILED'){
                result = 'FAILED';
            }
        });

        return result;
    }

    return 'FAILED';
}


function iterationsTemplate(data, resultIndex){
    var result = '';

    if(
        data && 
        data.iterations && 
        data.iterations.map
    ){
        data.iterations.map(function(item, index) {
            var Status = '';
            var TestCasesInnerText = '';
            var Pre = '';
            var idx = index+1;

            Status = item._status.toUpperCase() === 'FAILED' ? 'FAILED' : 'PASSED';


            if(
                item && 
                item.testcases && 
                item.testcases.map
            ) {
                item.testcases.map(function(testcase) {
                    var Name = '';
                
                    if(testcase && testcase._name){
                        Name = testcase._name;
                    }

                    var Iterations = '';
                    if(
                        testcase && 
                        testcase.iterations && 
                        testcase.iterations.map
                    ){
                        testcase.iterations.map(function(iteration) {
                            if(
                                iteration &&
                                iteration.steps && 
                                iteration.steps.map &&
                                iteration.steps.length > 0
                            ) {
                                var stepCount = 1;

                                iteration.steps.map(function(step) {
                                    var tmp = '';
                                    if(step){
                                        if(step._name){
                                            if(step._name){
                                                if(step._name.includes){

                                                    var Name = step._name;
                                                    var Failure = '';
                                                    var Transaction = '';
                                                    var Duration = '0.00 s';
                                                    var Status = '';   
                                                    var StatusLabelClass = '';                                                    

                                                    if(step._transaction){
                                                        Transaction = step._transaction;
                                                    }

                                                    if(step._duration) {
                                                        Duration = (step._duration/1000).toFixed(2) + ' s';
                                                    }

                                                    if(step._status) {
                                                        Status = step._status.toUpperCase();
                                                        
                                                        if(Status === 'FAILED'){
                                                            StatusLabelClass = 'label-danger';
                                                        } else if(Status === 'WARNING'){
                                                            StatusLabelClass = 'label-warning';
                                                        } else {
                                                            Status = 'PASSED';
                                                            StatusLabelClass = 'label-success';
                                                        }
                                                    }

                                                    if(step.failure){
                                                        if(step._screenshotFile){
                                                            Failure = `
                                                                <a target="_blank" href="${step._screenshotFile}">
                                                                    <b>${step.failure._type}</b><br/>
                                                                    ${step.failure._message ? step.failure._message : ''}
                                                                    ${step.failure._line ? 'at line' + step.failure._line : ''}
																</a>
                                                            `;
                                                        } else {
                                                            Failure = `
                                                                <b>${step.failure._type}</b><br/>
                                                                ${step.failure._message ? step.failure._message : ''}
                                                                ${step.failure._line ? 'at line ' + step.failure._line : ''}
                                                            `;
                                                        }
                                                    }

                                                    if(Name.includes('.transaction')){
                                                        // ingore
                                                    } else if(Name.includes('log.info')){
                                                        tmp += `
                                                            <td></td>
                                                            <td style="word-wrap: break-word; width: 100%; background-color: #e9f1f9;">
                                                                ${Name.substr(10).slice(0, -2)}
                                                            </td>
                                                            <td></td>
                                                            <td></td>
                                                            <td></td>
                                                            <td></td>
                                                        `;
                                                        stepCount++;
                                                    } else if(Name.includes('log.warn')){
                                                        tmp += `
                                                            <td></td>
                                                            <td style="word-wrap: break-word; width: 100%; background-color: #f9f9e9;">
                                                                ${Name.substr(10).slice(0, -2)}
                                                            </td>
                                                            <td></td>
                                                            <td></td>
                                                            <td></td>
                                                            <td></td>
                                                        `;
                                                        stepCount++;
                                                    } else if(Name.includes('log.error')){
                                                        tmp += `
                                                            <td></td>
                                                            <td style="word-wrap: break-word; width: 100%; background-color: #f9e9ec;">
                                                                ${Name.substr(11).slice(0, -2)}
                                                            </td>
                                                            <td></td>
                                                            <td></td>
                                                            <td></td>
                                                            <td></td>
                                                        `;
                                                        stepCount++;
                                                    } else if(Name.includes('log.debug')){
                                                        tmp += `
                                                            <td></td>
                                                            <td style="word-wrap: break-word; width: 100%; background-color: #e9f9ee;">
                                                                ${Name.substr(11).slice(0, -2)}
                                                            </td>
                                                            <td></td>
                                                            <td></td>
                                                            <td></td>
                                                            <td></td>
                                                        `;
                                                        stepCount++;
                                                    } else {
                                                        tmp += `
                                                            <td>
                                                                ${stepCount}
                                                            </td>
                                                            <td style="word-wrap: break-word; width: 100%;">
                                                                ${Name}
                                                            </td>
                                                            <td>${Transaction}</td>
                                                            <td style="word-break: break-all;">${Duration}</td>
                                                            <td style="word-break: break-all;">
                                                                <span class="label ${StatusLabelClass} label-sm">
                                                                    ${Status}
                                                                </span>
                                                            </td>
                                                            <td style="word-break: break-all;">
                                                                ${Failure}
                                                            </td>
                                                        `;
                                                        stepCount++;
                                                    }

                                                    Iterations += `<tr>${tmp}</tr>`;
                                                }
                                            }
                                        }
                                    }
                                });
                            } else {
                                if(iteration.failure){
                                    Pre =  `
                                        <pre style="background-color: #fcacac"><b>${iteration.failure._type}</b><br/>${iteration.failure._message ? iteration.failure._message : ''} ${iteration.failure._line ? 'at line ' + iteration.failure._line : ''}</pre>
                                    `;
                                }
                            }
                        });
                    }

                    var template1 = `
                        <h4>${Name}</h4>
                        <table class="table table-bordered" style="width: 100%; table-layout: fixed;">
                            <thead>
                                <tr>
                                    <th style="width: 3%;">#</th>
                                    <th style="width: 45%;">Step</th>
                                    <th style="width: 15%;">Transaction</th>
                                    <th style="width: 7%;">Duration</th>
                                    <th style="width: 7.5%;">Status</th>
                                    <th>Failure</th>
                                </tr>
                            </thead>
                            <tbody>			
                                ${Iterations}
                            </tbody>
                        </table>
                    `;
                    TestCasesInnerText += template1;
                });
            }

            var template = `
<div class="panel-group" id="accordion">
    <div class="panel panel-default iteration">
        <div class="panel-heading">
            <h3 class="panel-title">
            <a class="accordion-toggle" data-toggle="collapse" data-parent="#accordion" href="#collapse-it${resultIndex+''+idx}">
                Iteration #${idx}</a>
                <span class="label ${Status === 'FAILED' ? 'label-danger' : 'label-success' } label-sm">
                    ${Status}
                </span>

            </h3>
        </div>
        <div id="collapse-it${resultIndex+''+idx}" class="panel-collapse collapse in">
            <div class="panel-body">
                ${Pre}
                ${TestCasesInnerText}
            </div>
        </div>
    </div>
</div>
                `;
            result+=template;
        });
    }

    return result;
}

<<<<<<< HEAD
=======
HtmlReporter.prototype.generate = function() {
    var resultFilePath = this.createFolderStructureAndFilePath('.xml');
    var resultFolderPath = path.dirname(resultFilePath);

    this.replaceScreenshotsWithFiles(resultFolderPath);

    var close = `
        </div>
        </body>
    </html>
    `;

    var htmlPath = resultFilePath.replace(new RegExp('.xml', 'g'), '.htm');

    var row1 = '';
    var row2 = `
    <div class="row">
        <div class="col-md-12 summary">
            <h1 class="page-header">Tests / Devices / Browsers</h1>
            <table class="table table-bordered">
                <thead>
                    <tr>
                        <th>Test Name</th>
                        <th>Device / Browser</th>
                        <th>Platform</th>
                        <th>Pass/Failed Cases</th>
                        <th>Status</th>
                    </tr>
                </thead>
                <tbody>
    `;
    var row3 = `
    
    <div class="row">
        <div class="col-md-12 summary">
            <h1 class="page-header">Detailed Results</h1>
        `;
    var Duration = [];
    var StartDate = '';
    var StartTime = '';
    var EndTime = '';
    var Status = [];
    var PassedTests = 0;
    var FailedTests = 0;
    var PassedSteps = 0;
    var FailedSteps = 0;
    var WarningSteps = 0;

    if(this.results && Array.isArray(this.results) && this.results.map){
        this.results.map((data, resultIndex) => {
            var localeStatus = '';
            try {

                var Iterations = 0;
                var PassedTestsCases = 0;
                var FailedTestsCases = 0;
                var Name = '';
                var DeviceOrBrowserName = '';
                var PlatformName = '';

                if(
                    data && 
                    data.summary && 
                    data.summary._status &&
                    data.summary._status.toUpperCase
                ) {
                    Status.push(data.summary._status.toUpperCase());
                    localeStatus = data.summary._status.toUpperCase();
                }

                if(
                    data && 
                    data.summary && 
                    data.summary._name
                ) {
                    Name = data.summary._name;
                }
                

                if(
                    data && 
                    data.summary && 
                    data.summary._startTime
                ) {
                    if(resultIndex === 0){ // first result
                        StartDate = moment(data.summary._startTime).format('MMM DD');
                        StartTime = moment(data.summary._startTime).format('HH:mm');
                    }
                }

                if(
                    data && 
                    data.summary && 
                    data.summary._endTime
                ) {
                    if(resultIndex === this.results.length-1){ // last result
                        EndTime = moment(data.summary._endTime).format('HH:mm');
                    }
                }

                if(
                    data && 
                    data.summary && 
                    data.summary._duration
                ) {
                    Duration.push((data.summary._duration/1000).toFixed(1));
                }

                
                if(
                    data && 
                    data.iterations && 
                    data.iterations.map
                ){
                    data.iterations.map(function(item) {
                        Iterations++;
                        
                        if(item._status === 'passed'){
                            PassedTests++;
                        }

                        if(item._status === 'failed'){
                            FailedTests++;
                        }

                        if(
                            item && 
                            item.testcases && 
                            item.testcases.map
                        ) {
                            item.testcases.map(function(testcase) {

                                if(
                                    testcase &&
                                    testcase._status
                                ){
                                    if(testcase._status === 'passed'){
                                        PassedTestsCases++;
                                    }

                                    if(testcase._status === 'failed'){
                                        FailedTestsCases++;
                                    }
                                }

                                if(
                                    testcase &&
                                    testcase.iterations &&
                                    testcase.iterations.map
                                ) {
                                    testcase.iterations.map(function(iteration) {

                                        if(
                                            iteration &&
                                            iteration.steps &&
                                            iteration.steps.map
                                        ) {
                                            iteration.steps.map(function(step) {
                                                if(step && step._status){
                                                    if(step._status === 'passed'){
                                                        PassedSteps++;
                                                    } else if (step._status === 'failed'){
                                                        FailedSteps++;
                                                    } else if (step._status === 'warning'){
                                                        WarningSteps++;
                                                    }
                                                }
                                            });
                                        }
                                    });
                                }
                                
                            });
                        }
                    });
                }

                if(
                    data && 
                    data.options
                ) {
                    if(data.options.browserName){
                        DeviceOrBrowserName = data.options.browserName;
                    } else if(data.options.deviceName){
                        DeviceOrBrowserName = data.options.deviceName;
                    }

                    if(data.options.platformName){
                        PlatformName = data.options.platformName;

                        if(data.options.platformVersion){
                            PlatformName +='&#160;'+data.options.platformVersion;
                        }
                    }
                }

                
                if(
                    data && 
                    data.capabilities
                ) {
                    if(data.capabilities.browserName){
                        DeviceOrBrowserName = data.capabilities.browserName;
                    } else if(data.capabilities.deviceName){
                        DeviceOrBrowserName = data.capabilities.deviceName;
                    }
                    
                    if(data.capabilities.platformName){
                        PlatformName = data.capabilities.platformName;

                        if(data.capabilities.platformVersion){
                            PlatformName +='&#160;'+data.capabilities.platformVersion;
                        }
                    }
                }        

                var CasesPassedRatio = parseInt(PassedTestsCases/(PassedTestsCases+FailedTestsCases).toFixed(1)*100)+'%';
                var CasesFailedRatio = parseInt(FailedTestsCases/(PassedTestsCases+FailedTestsCases).toFixed(1)*100)+'%';

                if(resultIndex === this.results.length-1){
                    row1 += `
            <div class="row">
                <div class="col-md-12 summary">
                    <h1 class="page-header">Tests Summary</h1>
                    <div class="col-md-3 col-sm-3 col-xs-6 counter">
                        <span>Status</span>
                        <div class="value">
                            ${ getStatus(Status) }
                        </div>
                    </div>
                    <div class="col-md-3 col-sm-3 col-xs-6 counter">
                        <span>Start Date</span>
                        <div class="value">${ StartDate }</div>
                    </div>
                    <div class="col-md-3 col-sm-3 col-xs-6 counter">
                        <span>Start / End Time</span>
                        <div class="value">
                            ${ StartTime }
                            -
                            ${ EndTime }
                        </div>
                    </div>
                    <div class="col-md-3 col-sm-3 col-xs-6 counter">
                        <span>Total Duration</span>
                        <div class="value">
                        
                        ${ getDuration(Duration) } sec
                        </div>
                    </div>
                    <div class="col-md-3 col-sm-3 col-xs-6 counter">
                        <span>Total Tests</span>
                        <div class="value">
                            ${PassedTests+FailedTests}
                        </div>
                    </div>
                    <div class="col-md-3 col-sm-3 col-xs-6 counter">
                        <span>Passed Tests</span>
                        <div class="value passed">
                            ${PassedTests}
                        </div>
                    </div>
                    <div class="col-md-3 col-sm-3 col-xs-6 counter">
                        <span>Failed Tests</span>
                        <div class="value failed">
                            ${FailedTests}
                        </div>
                    </div>
                    <div class="col-md-3 col-sm-3 col-xs-6 counter">
                        <span>Iterations</span>
                        <div class="value">
                            ${Iterations}
                        </div>
                    </div>
                    <div class="col-md-3 col-sm-3 col-xs-6 counter">
                        <span>Total Steps</span>
                        <div class="value">
                            ${PassedSteps+FailedSteps+WarningSteps}
                        </div>
                    </div>
                    <div class="col-md-3 col-sm-3 col-xs-6 counter">
                        <span>Passed Steps</span>
                        <div class="value passed">
                            ${PassedSteps}
                        </div>
                    </div>
                    <div class="col-md-3 col-sm-3 col-xs-6 counter">
                        <span>Failed Steps</span>
                        <div class="value failed">
                            ${FailedSteps}
                        </div>
                    </div>
                    <div class="col-md-3 col-sm-3 col-xs-6 counter">
                        <span>Warning Steps</span>
                        <div class="value warning">
                            ${WarningSteps}
                        </div>
                    </div>
                </div>
            </div>
                `;
                }
            
            
                row2 += `
                        <tr>
                            <td>${Name}</td>
                            <td>
                                ${DeviceOrBrowserName}
                            </td>
                            <td>
                                ${PlatformName}
                            </td>
                            <td>
                                <div class="progress">
                                <div class="progress-bar progress-bar-success" style="width: ${CasesPassedRatio}">
                                    <span>${CasesPassedRatio} (${PassedTestsCases})</span>
                                </div>
                                <div class="progress-bar progress-bar-danger" style="width: ${CasesFailedRatio}">
                                    <span>${CasesFailedRatio} (${FailedTestsCases})</span>
                                </div>
                                </div>
                            </td>
                            <td>
                                <span class="label ${localeStatus === 'FAILED' ? 'label-danger' : 'label-success' } label-sm">
                                    ${localeStatus}
                                </span>
                            </td>
                        </tr>
            `;

                row3 += `
                <h2>
                    ${Name} / ${DeviceOrBrowserName}
                    <span class="label ${localeStatus === 'FAILED' ? 'label-danger' : 'label-success' } label-sm">
                        ${localeStatus}
                    </span>
                </h2>
            `;

                row3 += iterationsTemplate(data, resultIndex);
            } catch(e) {
                console.log('e', e);
            }
        });
    }


    row2 +=`
            </tbody>
        </table>
    </div>
</div>`;

    row3 +=`
    </div>
</div>
    `;

    fs.writeFileSync(htmlPath, htmlStart+row1+row2+row3+close);

    return htmlPath;
};

module.exports = HtmlReporter;
>>>>>>> 6cf876c5
<|MERGE_RESOLUTION|>--- conflicted
+++ resolved
@@ -10,21 +10,6 @@
 /*
  * Oxygen HTML Reporter
  */
-<<<<<<< HEAD
-import path from 'path';
-import fs from 'fs';
-let htmlStart;
-if (process.platform === 'win32'){
-    htmlStart = fs.readFileSync('./lib/reporters/html/index.html', 'utf8');
-} else {
-    htmlStart = fs.readFileSync(path.join(__dirname)+'/html/index.html', 'utf8');
-}
-
-import prettifyHtml from 'prettify-html'
-import moment from 'moment'
-import FileReporterBase from '../reporter-file-base'
-import util from 'util';
-=======
 var path = require('path');
 var fs = require('fs');
 var htmlStart = fs.readFileSync(path.join(__dirname, 'html', 'index.html'), 'utf8');
@@ -32,353 +17,9 @@
 var ReporterFileBase = require('../reporter-file-base');
 var util = require('util');
 util.inherits(HtmlReporter, ReporterFileBase);
->>>>>>> 6cf876c5
-
-export default class HtmlReporter extends FileReporterBase {
-    constructor(options) {
-        super(options)
-    }
-
-    generate(results) {
-        var resultFilePath = this.createFolderStructureAndFilePath('.xml');
-        var resultFolderPath = path.dirname(resultFilePath);
-    
-        this.replaceScreenshotsWithFiles(resultFolderPath);
-    
-        var data = results[0];
-    
-        var close = `
-            </div>
-            </body>
-        </html>
-        `;
-    
-        var row1;
-    
-        try {
-    
-            var Status = '';
-            var StartDate = '';
-            var StartTime = '';
-            var EndTime = '';
-            var Duration = '';
-            var PassedTests = 0;
-            var FailedTests = 0;
-            var Iterations = 0;
-    
-            var PassedTestsCases = 0;
-            var FailedTestsCases = 0;
-    
-            var PassedSteps = 0;
-            var FailedSteps = 0;
-            var WarningSteps = 0;
-            var Name = '';
-            var DeviceOrBrowserName = '';
-            var PlatformName = '';
-    
-            if(
-                data && 
-                data.summary && 
-                data.summary._status &&
-                data.summary._status.toUpperCase
-            ) {
-                Status = data.summary._status.toUpperCase() === 'FAILED' ? 'FAILED' : 'PASSED';
-            }
-    
-            if(
-                data && 
-                data.summary && 
-                data.summary._name
-            ) {
-                Name = data.summary._name;
-            }
-            
-    
-            if(
-                data && 
-                data.summary && 
-                data.summary._startTime
-            ) {
-                StartDate = moment(data.summary._startTime).format('MMM DD');
-                StartTime = moment(data.summary._startTime).format('HH:mm');
-            }
-    
-            if(
-                data && 
-                data.summary && 
-                data.summary._endTime
-            ) {
-                EndTime = moment(data.summary._endTime).format('HH:mm');
-            }
-    
-            if(
-                data && 
-                data.summary && 
-                data.summary._duration
-            ) {
-                Duration = (data.summary._duration/1000).toFixed(1);
-            }
-    
-            
-            if(
-                data && 
-                data.iterations && 
-                data.iterations.map
-            ){
-                data.iterations.map(function(item) {
-                    Iterations++;
-                    
-                    if(item._status === 'passed'){
-                        PassedTests++;
-                    }
-    
-                    if(item._status === 'failed'){
-                        FailedTests++;
-                    }
-    
-                    if(
-                        item && 
-                        item.testcases && 
-                        item.testcases.map
-                    ) {
-                        item.testcases.map(function(testcase) {
-    
-                            if(
-                                testcase &&
-                                testcase._status
-                            ){
-                                if(testcase._status === 'passed'){
-                                    PassedTestsCases++;
-                                }
-    
-                                if(testcase._status === 'failed'){
-                                    FailedTestsCases++;
-                                }
-                            }
-    
-                            if(
-                                testcase &&
-                                testcase.iterations &&
-                                testcase.iterations.map
-                            ) {
-                                testcase.iterations.map(function(iteration) {
-    
-                                    if(
-                                        iteration &&
-                                        iteration.steps &&
-                                        iteration.steps.map
-                                    ) {
-                                        iteration.steps.map(function(step) {
-                                            if(step && step._status){
-                                                if(step._status === 'passed'){
-                                                    PassedSteps++;
-                                                } else if (step._status === 'failed'){
-                                                    FailedSteps++;
-                                                } else if (step._status === 'warning'){
-                                                    WarningSteps++;
-                                                }
-                                            }
-                                        });
-                                    }
-                                });
-                            }
-                            
-                        });
-                    }
-                });
-            }
-    
-            if(
-                data && 
-                data.options
-            ) {
-                if(data.options.browserName){
-                    DeviceOrBrowserName = data.options.browserName;
-                } else if(data.options.deviceName){
-                    DeviceOrBrowserName = data.options.deviceName;
-                }
-    
-                if(data.options.platformName){
-                    PlatformName = data.options.platformName;
-    
-                    if(data.options.platformVersion){
-                        PlatformName +='&#160;'+data.options.platformVersion;
-                    }
-                }
-            }
-    
-            
-            if(
-                data && 
-                data.capabilities
-            ) {
-                if(data.capabilities.browserName){
-                    DeviceOrBrowserName = data.capabilities.browserName;
-                } else if(data.capabilities.deviceName){
-                    DeviceOrBrowserName = data.capabilities.deviceName;
-                }
-                
-                if(data.capabilities.platformName){
-                    PlatformName = data.capabilities.platformName;
-    
-                    if(data.capabilities.platformVersion){
-                        PlatformName +='&#160;'+data.capabilities.platformVersion;
-                    }
-                }
-            }        
-    
-            var CasesPassedRatio = parseInt(PassedTestsCases/(PassedTestsCases+FailedTestsCases).toFixed(1)*100)+'%';
-            var CasesFailedRatio = parseInt(FailedTestsCases/(PassedTestsCases+FailedTestsCases).toFixed(1)*100)+'%';
-    
-            row1 = `
-    <div class="row">
-        <div class="col-md-12 summary">
-            <h1 class="page-header">Tests Summary</h1>
-            <div class="col-md-3 col-sm-3 col-xs-6 counter">
-                <span>Status</span>
-                <div class="value">
-                    ${ Status }
-                </div>
-            </div>
-            <div class="col-md-3 col-sm-3 col-xs-6 counter">
-                <span>Start Date</span>
-                <div class="value">${ StartDate }</div>
-            </div>
-            <div class="col-md-3 col-sm-3 col-xs-6 counter">
-                <span>Start / End Time</span>
-                <div class="value">
-                    ${ StartTime }
-                    -
-                    ${ EndTime }
-                </div>
-            </div>
-            <div class="col-md-3 col-sm-3 col-xs-6 counter">
-                <span>Total Duration</span>
-                <div class="value">
-                
-                ${ Duration } sec
-                </div>
-            </div>
-            <div class="col-md-3 col-sm-3 col-xs-6 counter">
-                <span>Total Tests</span>
-                <div class="value">
-                    ${PassedTests+FailedTests}
-                </div>
-            </div>
-            <div class="col-md-3 col-sm-3 col-xs-6 counter">
-                <span>Passed Tests</span>
-                <div class="value passed">
-                    ${PassedTests}
-                </div>
-            </div>
-            <div class="col-md-3 col-sm-3 col-xs-6 counter">
-                <span>Failed Tests</span>
-                <div class="value failed">
-                    ${FailedTests}
-                </div>
-            </div>
-            <div class="col-md-3 col-sm-3 col-xs-6 counter">
-                <span>Iterations</span>
-                <div class="value">
-                    ${Iterations}
-                </div>
-            </div>
-            <div class="col-md-3 col-sm-3 col-xs-6 counter">
-                <span>Total Steps</span>
-                <div class="value">
-                    ${PassedSteps+FailedSteps+WarningSteps}
-                </div>
-            </div>
-            <div class="col-md-3 col-sm-3 col-xs-6 counter">
-                <span>Passed Steps</span>
-                <div class="value passed">
-                    ${PassedSteps}
-                </div>
-            </div>
-            <div class="col-md-3 col-sm-3 col-xs-6 counter">
-                <span>Failed Steps</span>
-                <div class="value failed">
-                    ${FailedSteps}
-                </div>
-            </div>
-            <div class="col-md-3 col-sm-3 col-xs-6 counter">
-                <span>Warning Steps</span>
-                <div class="value warning">
-                    ${WarningSteps}
-                </div>
-            </div>
-        </div>
-    </div>
-        `;
-        
-        
-            var row2 = `
-    <div class="row">
-        <div class="col-md-12 summary">
-            <h1 class="page-header">Tests / Devices / Browsers</h1>
-            <table class="table table-bordered">
-                <thead>
-                    <tr>
-                        <th>Test Name</th>
-                        <th>Device / Browser</th>
-                        <th>Platform</th>
-                        <th>Pass/Failed Cases</th>
-                        <th>Status</th>
-                    </tr>
-                </thead>
-                <tbody>
-                    <tr>
-                        <td>${Name}</td>
-                        <td>
-                            ${DeviceOrBrowserName}
-                        </td>
-                        <td>
-                            ${PlatformName}
-                        </td>
-                        <td>
-                            <div class="progress">
-                              <div class="progress-bar progress-bar-success" style="width: ${CasesPassedRatio}">
-                                <span>${CasesPassedRatio} (${PassedTestsCases})</span>
-                              </div>
-                              <div class="progress-bar progress-bar-danger" style="width: ${CasesFailedRatio}">
-                                <span>${CasesFailedRatio} (${FailedTestsCases})</span>
-                              </div>
-                            </div>
-                        </td>
-                        <td>
-                            <span class="label ${Status === 'FAILED' ? 'label-danger' : 'label-success' } label-sm">
-                                ${Status}
-                            </span>
-                        </td>
-                    </tr>
-                </tbody>
-            </table>
-        </div>
-    </div>
-        `;
-    
-            var row3 = `
-    <div class="row">
-        <div class="col-md-12 summary">
-            <h1 class="page-header">Detailed Results</h1>
-            <h2>
-                ${Name} / ${DeviceOrBrowserName}
-                <span class="label ${Status === 'FAILED' ? 'label-danger' : 'label-success' } label-sm">
-                    ${Status}
-                </span>
-            </h2>
-        </div>
-    </div>
-        `;
-        } catch(e) {
-            console.log('e', e);
-        }
-    
-        var htmlPath = resultFilePath.replace(new RegExp('.xml', 'g'), '.htm');
-        fs.writeFileSync(htmlPath, prettifyHtml(htmlStart+row1+row2+row3+iterationsTemplate(data)+close));
-    
-        return htmlPath;
-    }
+
+function HtmlReporter(results, options) {
+    HtmlReporter.super_.call(this, results, options);
 }
 
 function getDuration(durationsArray){
@@ -648,8 +289,6 @@
     return result;
 }
 
-<<<<<<< HEAD
-=======
 HtmlReporter.prototype.generate = function() {
     var resultFilePath = this.createFolderStructureAndFilePath('.xml');
     var resultFolderPath = path.dirname(resultFilePath);
@@ -1013,5 +652,4 @@
     return htmlPath;
 };
 
-module.exports = HtmlReporter;
->>>>>>> 6cf876c5
+module.exports = HtmlReporter;